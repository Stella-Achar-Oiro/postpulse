// Constants and global variables
const API_BASE_URL = 'https://hacker-news.firebaseio.com/v0/';
const ITEMS_PER_PAGE = 20;
const COMMENT_FETCH_LIMIT = 5;
const THROTTLE_DELAY = 1000;
const DEBOUNCE_DELAY = 300;
<<<<<<< HEAD
=======

>>>>>>> bde5a967
let currentStoryType = 'new';
let currentPage = 1;
let loading = false;
let lastUpdateTime = Date.now();
let lastKnownItemId = null;
let itemCache = new Map();
<<<<<<< HEAD

// Utility functions
const throttle = (func, delay) => {
    let lastCall = 0;
    return (...args) => {
        const now = Date.now();
        if (now - lastCall < delay) return;
        lastCall = now;
        return func(...args);
    };
};

const debounce = (func, delay) => {
    let timeoutId;
    return (...args) => {
        clearTimeout(timeoutId);
        timeoutId = setTimeout(() => func(...args), delay);
    };
};

const formatDate = (timestamp) => {
    const date = new Date(timestamp * 1000);
    return date.toLocaleString();
};

// API functions
const fetchWithRetry = async (url, retries = 3) => {
    try {
        const response = await fetch(url);
        if (!response.ok) throw new Error(`HTTP error! status: ${response.status}`);
        return response.json();
    } catch (error) {
        if (retries > 0) {
            await new Promise(resolve => setTimeout(resolve, 1000));
            return fetchWithRetry(url, retries - 1);
        }
        throw error;
    }
};

const fetchItem = async (id) => {
    if (itemCache.has(id)) {
        return itemCache.get(id);
    }
    const item = await fetchWithRetry(`${API_BASE_URL}item/${id}.json`);
    itemCache.set(id, item);
    return item;
};

const fetchStories = async (storyType, page = 1) => {
    const cachedStories = itemCache.get(`${storyType}_${page}`);
    if (cachedStories) {
        return cachedStories;
    }
    let endpoint;
    switch (storyType) {
        case 'poll':
            endpoint = 'topstories'; // Polls are included in top stories
            break;
        case 'job':
            endpoint = 'jobstories';
            break;
        default:
            endpoint = `${storyType}stories`;
    }
    const allStories = await fetchWithRetry(`${API_BASE_URL}${endpoint}.json`);
    const startIndex = (page - 1) * ITEMS_PER_PAGE;
    const endIndex = startIndex + ITEMS_PER_PAGE;
    const pageStories = allStories.slice(startIndex, endIndex);
    itemCache.set(`${storyType}_${page}`, pageStories);
    return pageStories;
};

const fetchUpdates = throttle(async () => {
    return fetchWithRetry(`${API_BASE_URL}updates.json`);
}, THROTTLE_DELAY);

// UI functions
const createPostElement = (post) => {
    const postEl = document.createElement('article');
    postEl.className = 'post';
    postEl.dataset.id = post.id;
    let content = '';
    switch (post.type) {
        case 'story':
        case 'job':
            content = `
                <h2><a href="${post.url}" target="_blank">${post.title}</a></h2>
                <div class="post-meta">
                    ${post.score ? `<span>${post.score} points</span> | ` : ''}
                    <span>by ${post.by}</span> | 
                    <span>${formatDate(post.time)}</span>
                    ${post.descendants !== undefined ? `| <a href="#" class="toggle-comments" data-post-id="${post.id}" data-comment-count="${post.descendants}">${post.descendants} comments</a>` : ''}
                </div>
            `;
            break;
        case 'poll':
            content = `
                <h2>${post.title}</h2>
                <div class="post-meta">
                    <span>${post.score} points</span> | 
                    <span>by ${post.by}</span> | 
                    <span>${formatDate(post.time)}</span>
                    ${post.descendants ? `| <a href="#" class="toggle-comments" data-post-id="${post.id}" data-comment-count="${post.descendants}">${post.descendants} comments</a>` : ''}
                </div>
                <ul class="poll-options">
                    ${post.parts ? `<li>Loading poll options...</li>` : ''}
                </ul>
            `;
            break;
    }
    content += `<div class="comments" id="comments-${post.id}"></div>`;
    postEl.innerHTML = content;
    if (post.type === 'poll' && post.parts) {
        loadPollOptions(post.id, post.parts, postEl.querySelector('.poll-options'));
    }
=======

// Utility functions
const throttle = (func, delay) => {
    let lastCall = 0;
    return (...args) => {
        const now = Date.now();
        if (now - lastCall < delay) return;
        lastCall = now;
        return func(...args);
    };
};

const debounce = (func, delay) => {
    let timeoutId;
    return (...args) => {
        clearTimeout(timeoutId);
        timeoutId = setTimeout(() => func(...args), delay);
    };
};

const formatDate = (timestamp) => {
    const date = new Date(timestamp * 1000);
    return date.toLocaleString();
};

// API functions
const fetchWithRetry = async (url, retries = 3) => {
    try {
        const response = await fetch(url);
        if (!response.ok) throw new Error(`HTTP error! status: ${response.status}`);
        return response.json();
    } catch (error) {
        if (retries > 0) {
            await new Promise(resolve => setTimeout(resolve, 1000));
            return fetchWithRetry(url, retries - 1);
        }
        throw error;
    }
};

const fetchItem = async (id) => {
    if (itemCache.has(id)) {
        return itemCache.get(id);
    }
    const item = await fetchWithRetry(`${API_BASE_URL}item/${id}.json`);
    itemCache.set(id, item);
    return item;
};

const fetchStories = async (storyType, page = 1) => {
    const cachedStories = itemCache.get(`${storyType}_${page}`);
    if (cachedStories) {
        return cachedStories;
    }
    let endpoint;
    switch (storyType) {
        case 'poll':
            endpoint = 'topstories'; // Polls are included in top stories
            break;
        case 'job':
            endpoint = 'jobstories';
            break;
        default:
            endpoint = `${storyType}stories`;
    }
    const allStories = await fetchWithRetry(`${API_BASE_URL}${endpoint}.json`);
    const startIndex = (page - 1) * ITEMS_PER_PAGE;
    const endIndex = startIndex + ITEMS_PER_PAGE;
    const pageStories = allStories.slice(startIndex, endIndex);
    itemCache.set(`${storyType}_${page}`, pageStories);
    return pageStories;
};

const fetchUpdates = throttle(async () => {
    return fetchWithRetry(`${API_BASE_URL}updates.json`);
}, THROTTLE_DELAY);

// UI functions
const createPostElement = (post) => {
    const postEl = document.createElement('article');
    postEl.className = 'post';
    postEl.dataset.id = post.id;

    let content = '';
    switch (post.type) {
        case 'story':
        case 'job':
            content = `
                <h2><a href="${post.url}" target="_blank">${post.title}</a></h2>
                <div class="post-meta">
                    ${post.score ? `<span>${post.score} points</span> | ` : ''}
                    <span>by ${post.by}</span> | 
                    <span>${formatDate(post.time)}</span>
                    ${post.descendants !== undefined ? `<span class="load-comments" data-post-id="${post.id}">| ${post.descendants} comments</span>` : ''}
                </div>
            `;
            break;
        case 'poll':
            content = `
                <h2>${post.title}</h2>
                <div class="post-meta">
                    <span>${post.score} points</span> | 
                    <span>by ${post.by}</span> | 
                    <span>${formatDate(post.time)}</span>
                    ${post.descendants ? `<span class="load-comments" data-post-id="${post.id}">| ${post.descendants} comments</span>` : ''}
                </div>
                <ul class="poll-options">
                    ${post.parts ? `<li>Loading poll options...</li>` : ''}
                </ul>
            `;
            break;
    }

    content += `<div class="comments" id="comments-${post.id}"></div>`;
    postEl.innerHTML = content;

    const loadCommentsSpan = postEl.querySelector('.load-comments');
    if (loadCommentsSpan) {
        loadCommentsSpan.addEventListener('click', () => loadComments(post.id));
    }

    if (post.type === 'poll' && post.parts) {
        loadPollOptions(post.id, post.parts, postEl.querySelector('.poll-options'));
    }

>>>>>>> bde5a967
    return postEl;
};

const loadPollOptions = async (pollId, partIds, container) => {
    try {
        const pollParts = await Promise.all(partIds.map(fetchItem));
        container.innerHTML = '';
        pollParts.forEach(part => {
            const optionEl = document.createElement('li');
            optionEl.innerHTML = `${part.text} <span class="poll-score">(${part.score} votes)</span>`;
            container.appendChild(optionEl);
        });
    } catch (error) {
        console.error('Error loading poll options:', error);
        container.innerHTML = '<li>Failed to load poll options. Please try again later.</li>';
    }
};

const createCommentElement = (comment, depth = 0) => {
    const commentEl = document.createElement('div');
    commentEl.className = 'comment';
    commentEl.style.marginLeft = `${depth * 20}px`;
    commentEl.innerHTML = `
        <p><strong>${comment.by}</strong>: ${comment.text}</p>
        <div class="comment-meta">
            <span>${formatDate(comment.time)}</span>
            ${comment.kids ? `| <a href="#" class="toggle-replies-link" data-comment-id="${comment.id}" data-reply-count="${comment.kids.length}">load replies (${comment.kids.length})</a>` : ''}
        </div>
        <div class="replies" id="replies-${comment.id}"></div>
    `;
    return commentEl;
};

const displayComments = (comments, container, depth = 0) => {
    comments.forEach(comment => {
        if (comment.deleted || comment.dead) return;
        
        const commentEl = createCommentElement(comment, depth);
        container.appendChild(commentEl);
<<<<<<< HEAD
=======

>>>>>>> bde5a967
        if (comment.kids && comment.kids.length > 0) {
            const repliesContainer = commentEl.querySelector('.replies');
            const toggleRepliesLink = commentEl.querySelector('.toggle-replies-link');
            
            toggleRepliesLink.addEventListener('click', async (e) => {
                e.preventDefault();
                if (repliesContainer.dataset.loaded !== 'true') {
                    toggleRepliesLink.textContent = 'Loading...';
                    const replies = await Promise.all(comment.kids.map(fetchItem));
                    displayComments(replies, repliesContainer, depth + 1);
                    repliesContainer.dataset.loaded = 'true';
                    toggleRepliesLink.textContent = 'hide replies';
                } else {
                    repliesContainer.style.display = repliesContainer.style.display === 'none' ? 'block' : 'none';
                    toggleRepliesLink.textContent = repliesContainer.style.display === 'none' ? 
                        `load replies (${comment.kids.length})` : 'hide replies';
                }
            });
        }
    });
};

const showNotification = (message) => {
    const notificationEl = document.getElementById('notifications');
    notificationEl.textContent = message;
    notificationEl.style.display = 'block';
    setTimeout(() => {
        notificationEl.style.display = 'none';
    }, 5000);
};

// Main functions
const loadPosts = debounce(async (page = currentPage) => {
    if (loading) return;
    loading = true;
    try {
        const storyIds = await fetchStories(currentStoryType, page);
        const posts = await Promise.all(storyIds.map(fetchItem));
        const filteredPosts = currentStoryType === 'poll' 
            ? posts.filter(post => post.type === 'poll')
            : posts;
        filteredPosts.sort((a, b) => b.time - a.time);
        
        const contentEl = document.getElementById('content');
        if (page === 1) contentEl.innerHTML = '';
        filteredPosts.forEach(post => contentEl.appendChild(createPostElement(post)));
        
        currentPage = page;
        if (page === 1 && filteredPosts.length > 0) {
            lastKnownItemId = filteredPosts[0].id;
        }
    } catch (error) {
        console.error('Error loading posts:', error);
        showNotification('Failed to load posts. Please try again later.');
    } finally {
        loading = false;
    }
}, DEBOUNCE_DELAY);

const loadMorePosts = () => {
    loadPosts(currentPage + 1);
};

const toggleComments = async (postId) => {
    const commentsContainer = document.getElementById(`comments-${postId}`);
    const toggleLink = document.querySelector(`.toggle-comments[data-post-id="${postId}"]`);
    
    if (commentsContainer.dataset.loaded === 'true') {
        const isHidden = commentsContainer.style.display === 'none';
        commentsContainer.style.display = isHidden ? 'block' : 'none';
        toggleLink.textContent = isHidden ? 'hide comments' : `${toggleLink.dataset.commentCount} comments`;
    } else {
        await loadComments(postId);
    }
};

const loadComments = async (postId) => {
    console.log(`Loading comments for post ${postId}`);
    const commentsContainer = document.getElementById(`comments-${postId}`);
    const toggleLink = document.querySelector(`.toggle-comments[data-post-id="${postId}"]`);
    
    try {
        commentsContainer.innerHTML = '<p>Loading comments...</p>';
        const post = await fetchItem(postId);
        console.log('Fetched post:', post);
        if (post.kids && post.kids.length > 0) {
            commentsContainer.innerHTML = ''; // Clear loading message
            const topLevelComments = await Promise.all(post.kids.slice(0, COMMENT_FETCH_LIMIT).map(fetchItem));
            console.log('Fetched top-level comments:', topLevelComments);
            displayComments(topLevelComments, commentsContainer);
            commentsContainer.dataset.loaded = 'true';
            toggleLink.textContent = 'hide comments';
            console.log('Comments displayed');
        } else {
            commentsContainer.innerHTML = '<p>No comments yet.</p>';
            toggleLink.textContent = 'no comments';
            console.log('No comments for this post');
        }
    } catch (error) {
        console.error('Error loading comments:', error);
        commentsContainer.innerHTML = '<p>Failed to load comments. Please try again later.</p>';
    }
};

const checkForUpdates = throttle(async () => {
    const now = Date.now();
    if (now - lastUpdateTime < 5000) return;
    try {
        const updates = await fetchUpdates();
        const newItems = updates.items.filter(id => id > lastKnownItemId);
        
        if (newItems.length > 0) {
            showNotification(`${newItems.length} new items available. Refresh to see the latest.`);
            lastKnownItemId = Math.max(...newItems);
        }
        
        lastUpdateTime = now;
    } catch (error) {
        console.error('Error checking for updates:', error);
    }
}, THROTTLE_DELAY);

// Event listeners
document.addEventListener('DOMContentLoaded', () => {
<<<<<<< HEAD
    const dropdownButton = document.querySelector('.dropbtn');
    const dropdownContent = document.querySelector('.dropdown-content');

    document.getElementById('load-more').addEventListener('click', loadMorePosts);
    
    // Modified event listener for dropdown links
    document.querySelectorAll('nav a, .dropdown-content a').forEach(link => {
        link.addEventListener('click', (e) => {
            e.preventDefault();
            e.stopPropagation();
            currentStoryType = e.target.dataset.storyType;
            currentPage = 1;
            loadPosts(1);
            
            // Close the dropdown if it's a dropdown link
            if (link.closest('.dropdown-content')) {
                dropdownContent.style.display = 'none';
            }
        });
    });
    
    document.addEventListener('click', (e) => {
        if (e.target.classList.contains('toggle-comments')) {
            e.preventDefault();
            const postId = e.target.dataset.postId;
            toggleComments(postId);
        } else if (e.target.classList.contains('reply-link')) {
            e.preventDefault();
            const parentId = e.target.dataset.parentId;
            // Implement reply functionality here
            console.log(`Reply to comment ${parentId}`);
        }
        
        // Close dropdown when clicking outside
        if (!e.target.matches('.dropbtn') && !e.target.closest('.dropdown-content')) {
            dropdownContent.style.display = 'none';
        }
    });
    
    // Toggle dropdown on button click
    dropdownButton.addEventListener('click', function(e) {
        e.preventDefault();
        e.stopPropagation();
        dropdownContent.style.display = dropdownContent.style.display === 'block' ? 'none' : 'block';
    });
    
=======
    document.getElementById('load-more').addEventListener('click', loadMorePosts);

    document.querySelectorAll('nav a, .dropdown-content a').forEach(link => {
        link.addEventListener('click', (e) => {
            e.preventDefault();
            currentStoryType = e.target.dataset.storyType;
            currentPage = 1;
            loadPosts(1);
        });
    });

    document.addEventListener('click', (e) => {
        if (e.target.classList.contains('load-comments')) {
            e.preventDefault();
            const postId = e.target.dataset.postId;
            loadComments(postId);
        } else if (e.target.classList.contains('reply-link')) {
            e.preventDefault();
            const parentId = e.target.dataset.parentId;
            // Implement reply functionality here
            console.log(`Reply to comment ${parentId}`);
        }
    });

>>>>>>> bde5a967
    // Initialization
    loadPosts(1);
    setInterval(checkForUpdates, 5000);
});<|MERGE_RESOLUTION|>--- conflicted
+++ resolved
@@ -4,17 +4,12 @@
 const COMMENT_FETCH_LIMIT = 5;
 const THROTTLE_DELAY = 1000;
 const DEBOUNCE_DELAY = 300;
-<<<<<<< HEAD
-=======
-
->>>>>>> bde5a967
 let currentStoryType = 'new';
 let currentPage = 1;
 let loading = false;
 let lastUpdateTime = Date.now();
 let lastKnownItemId = null;
 let itemCache = new Map();
-<<<<<<< HEAD
 
 // Utility functions
 const throttle = (func, delay) => {
@@ -97,124 +92,6 @@
     const postEl = document.createElement('article');
     postEl.className = 'post';
     postEl.dataset.id = post.id;
-    let content = '';
-    switch (post.type) {
-        case 'story':
-        case 'job':
-            content = `
-                <h2><a href="${post.url}" target="_blank">${post.title}</a></h2>
-                <div class="post-meta">
-                    ${post.score ? `<span>${post.score} points</span> | ` : ''}
-                    <span>by ${post.by}</span> | 
-                    <span>${formatDate(post.time)}</span>
-                    ${post.descendants !== undefined ? `| <a href="#" class="toggle-comments" data-post-id="${post.id}" data-comment-count="${post.descendants}">${post.descendants} comments</a>` : ''}
-                </div>
-            `;
-            break;
-        case 'poll':
-            content = `
-                <h2>${post.title}</h2>
-                <div class="post-meta">
-                    <span>${post.score} points</span> | 
-                    <span>by ${post.by}</span> | 
-                    <span>${formatDate(post.time)}</span>
-                    ${post.descendants ? `| <a href="#" class="toggle-comments" data-post-id="${post.id}" data-comment-count="${post.descendants}">${post.descendants} comments</a>` : ''}
-                </div>
-                <ul class="poll-options">
-                    ${post.parts ? `<li>Loading poll options...</li>` : ''}
-                </ul>
-            `;
-            break;
-    }
-    content += `<div class="comments" id="comments-${post.id}"></div>`;
-    postEl.innerHTML = content;
-    if (post.type === 'poll' && post.parts) {
-        loadPollOptions(post.id, post.parts, postEl.querySelector('.poll-options'));
-    }
-=======
-
-// Utility functions
-const throttle = (func, delay) => {
-    let lastCall = 0;
-    return (...args) => {
-        const now = Date.now();
-        if (now - lastCall < delay) return;
-        lastCall = now;
-        return func(...args);
-    };
-};
-
-const debounce = (func, delay) => {
-    let timeoutId;
-    return (...args) => {
-        clearTimeout(timeoutId);
-        timeoutId = setTimeout(() => func(...args), delay);
-    };
-};
-
-const formatDate = (timestamp) => {
-    const date = new Date(timestamp * 1000);
-    return date.toLocaleString();
-};
-
-// API functions
-const fetchWithRetry = async (url, retries = 3) => {
-    try {
-        const response = await fetch(url);
-        if (!response.ok) throw new Error(`HTTP error! status: ${response.status}`);
-        return response.json();
-    } catch (error) {
-        if (retries > 0) {
-            await new Promise(resolve => setTimeout(resolve, 1000));
-            return fetchWithRetry(url, retries - 1);
-        }
-        throw error;
-    }
-};
-
-const fetchItem = async (id) => {
-    if (itemCache.has(id)) {
-        return itemCache.get(id);
-    }
-    const item = await fetchWithRetry(`${API_BASE_URL}item/${id}.json`);
-    itemCache.set(id, item);
-    return item;
-};
-
-const fetchStories = async (storyType, page = 1) => {
-    const cachedStories = itemCache.get(`${storyType}_${page}`);
-    if (cachedStories) {
-        return cachedStories;
-    }
-    let endpoint;
-    switch (storyType) {
-        case 'poll':
-            endpoint = 'topstories'; // Polls are included in top stories
-            break;
-        case 'job':
-            endpoint = 'jobstories';
-            break;
-        default:
-            endpoint = `${storyType}stories`;
-    }
-    const allStories = await fetchWithRetry(`${API_BASE_URL}${endpoint}.json`);
-    const startIndex = (page - 1) * ITEMS_PER_PAGE;
-    const endIndex = startIndex + ITEMS_PER_PAGE;
-    const pageStories = allStories.slice(startIndex, endIndex);
-    itemCache.set(`${storyType}_${page}`, pageStories);
-    return pageStories;
-};
-
-const fetchUpdates = throttle(async () => {
-    return fetchWithRetry(`${API_BASE_URL}updates.json`);
-}, THROTTLE_DELAY);
-
-// UI functions
-const createPostElement = (post) => {
-    const postEl = document.createElement('article');
-    postEl.className = 'post';
-    postEl.dataset.id = post.id;
-
     let content = '';
     switch (post.type) {
         case 'story':
@@ -257,7 +134,6 @@
         loadPollOptions(post.id, post.parts, postEl.querySelector('.poll-options'));
     }
 
->>>>>>> bde5a967
     return postEl;
 };
 
@@ -297,10 +173,6 @@
         
         const commentEl = createCommentElement(comment, depth);
         container.appendChild(commentEl);
-<<<<<<< HEAD
-=======
-
->>>>>>> bde5a967
         if (comment.kids && comment.kids.length > 0) {
             const repliesContainer = commentEl.querySelector('.replies');
             const toggleRepliesLink = commentEl.querySelector('.toggle-replies-link');
@@ -425,54 +297,6 @@
 
 // Event listeners
 document.addEventListener('DOMContentLoaded', () => {
-<<<<<<< HEAD
-    const dropdownButton = document.querySelector('.dropbtn');
-    const dropdownContent = document.querySelector('.dropdown-content');
-
-    document.getElementById('load-more').addEventListener('click', loadMorePosts);
-    
-    // Modified event listener for dropdown links
-    document.querySelectorAll('nav a, .dropdown-content a').forEach(link => {
-        link.addEventListener('click', (e) => {
-            e.preventDefault();
-            e.stopPropagation();
-            currentStoryType = e.target.dataset.storyType;
-            currentPage = 1;
-            loadPosts(1);
-            
-            // Close the dropdown if it's a dropdown link
-            if (link.closest('.dropdown-content')) {
-                dropdownContent.style.display = 'none';
-            }
-        });
-    });
-    
-    document.addEventListener('click', (e) => {
-        if (e.target.classList.contains('toggle-comments')) {
-            e.preventDefault();
-            const postId = e.target.dataset.postId;
-            toggleComments(postId);
-        } else if (e.target.classList.contains('reply-link')) {
-            e.preventDefault();
-            const parentId = e.target.dataset.parentId;
-            // Implement reply functionality here
-            console.log(`Reply to comment ${parentId}`);
-        }
-        
-        // Close dropdown when clicking outside
-        if (!e.target.matches('.dropbtn') && !e.target.closest('.dropdown-content')) {
-            dropdownContent.style.display = 'none';
-        }
-    });
-    
-    // Toggle dropdown on button click
-    dropdownButton.addEventListener('click', function(e) {
-        e.preventDefault();
-        e.stopPropagation();
-        dropdownContent.style.display = dropdownContent.style.display === 'block' ? 'none' : 'block';
-    });
-    
-=======
     document.getElementById('load-more').addEventListener('click', loadMorePosts);
 
     document.querySelectorAll('nav a, .dropdown-content a').forEach(link => {
@@ -497,7 +321,6 @@
         }
     });
 
->>>>>>> bde5a967
     // Initialization
     loadPosts(1);
     setInterval(checkForUpdates, 5000);
