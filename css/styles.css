body {
    font-family: Arial, sans-serif;
    line-height: 1.6;
    color: #333;
    max-width: 800px;
    margin: 0 auto;
    padding: 20px;
    background-color: #f4f4f4;
}

header {
    background-color: #ff6600;
    color: white;
    padding: 1rem;
    text-align: center;
}

h1 {
    margin: 0;
}

nav {
    margin-top: 1rem;
}

nav a {
    color: white;
    text-decoration: none;
    margin: 0 10px;
}

main {
    background-color: white;
    padding: 20px;
    border-radius: 5px;
    box-shadow: 0 0 10px rgba(0,0,0,0.1);
}

.post {
    margin-bottom: 20px;
    padding-bottom: 20px;
    border-bottom: 1px solid #eee;
}

.post h2 {
    margin-top: 0;
}

.post-meta {
    font-size: 0.9em;
    color: #828282;
}

.comments {
    margin-left: 20px;
    margin-top: 10px;
    padding-top: 10px;
    border-top: 1px solid #eee;
}

.comment {
    margin-bottom: 10px;
    padding: 10px;
    background-color: #f9f9f9;
    border-radius: 5px;
    border-left: 2px solid #ff6600;
}

#load-more {
    display: block;
    width: 100%;
    padding: 10px;
    background-color: #ff6600;
    color: white;
    border: none;
    border-radius: 5px;
    cursor: pointer;
    margin-top: 20px;
}

#load-more:hover {
    background-color: #e65c00;
}

#notifications {
    position: fixed;
    top: 20px;
    right: 20px;
    background-color: #4CAF50;
    color: white;
    padding: 15px;
    border-radius: 5px;
    display: none;
    z-index: 1000;
}

.load-comments {
    cursor: pointer;
    color: #ff6600;
}

.load-comments:hover {
    text-decoration: underline;
}

.comment-meta {
    font-size: 0.8em;
    color: #828282;
}

.replies {
    margin-left: 20px;
    border-left: 1px solid #ddd;
    padding-left: 10px;
}

.load-replies-link {
    color: #ff6600;
    cursor: pointer;
}

.load-replies-link:hover {
    text-decoration: underline;
}

<<<<<<< HEAD
=======
/* ... (existing styles) ... */

>>>>>>> bde5a967
.dropdown {
    position: relative;
    display: inline-block;
}

.dropbtn {
    background-color: #ff6600;
    color: white;
    padding: 10px;
    font-size: 16px;
    border: none;
    cursor: pointer;
}

.dropdown-content {
    display: none;
    position: absolute;
<<<<<<< HEAD
    background-color: rgba(249, 249, 249, 0.9);
    min-width: 160px;
    box-shadow: 0px 8px 16px 0px rgba(0,0,0,0.2);
    z-index: 1000;
    border: 1px solid red; /* temporary border for visibility */
=======
    background-color: #f9f9f9;
    min-width: 160px;
    box-shadow: 0px 8px 16px 0px rgba(0,0,0,0.2);
    z-index: 1;
>>>>>>> bde5a967
}

.dropdown-content a {
    color: black;
    padding: 12px 16px;
    text-decoration: none;
    display: block;
}

.dropdown-content a:hover {
    background-color: #f1f1f1;
}

<<<<<<< HEAD
.dropdown:hover .dropbtn {
    background-color: #e65c00;
}

.dropdown, .dropdown-content, .dropdown-content a {
    pointer-events: auto;
}

.toggle-comments {
    color: #ff6600;
    cursor: pointer;
    text-decoration: underline;
}

.toggle-comments:hover {
    color: #ff8533;
}

@media (max-width: 600px) {
    body {
        padding: 10px;
    }
    
    header {
        padding: 0.5rem;
    }
    
    nav a {
        display: block;
        margin: 5px 0;
    }

    .dropdown {
        display: block;
        width: 100%;
    }

    .dropbtn {
        width: 100%;
        text-align: left;
    }

    .dropdown-content {
        position: static;
        width: 100%;
    }
}
=======
.dropdown:hover .dropdown-content {
    display: block;
}

.dropdown:hover .dropbtn {
    background-color: #e65c00;
}

/* ... (rest of the existing styles) ... */
>>>>>>> bde5a967
<|MERGE_RESOLUTION|>--- conflicted
+++ resolved
@@ -121,111 +121,4 @@
 
 .load-replies-link:hover {
     text-decoration: underline;
-}
-
-<<<<<<< HEAD
-=======
-/* ... (existing styles) ... */
-
->>>>>>> bde5a967
-.dropdown {
-    position: relative;
-    display: inline-block;
-}
-
-.dropbtn {
-    background-color: #ff6600;
-    color: white;
-    padding: 10px;
-    font-size: 16px;
-    border: none;
-    cursor: pointer;
-}
-
-.dropdown-content {
-    display: none;
-    position: absolute;
-<<<<<<< HEAD
-    background-color: rgba(249, 249, 249, 0.9);
-    min-width: 160px;
-    box-shadow: 0px 8px 16px 0px rgba(0,0,0,0.2);
-    z-index: 1000;
-    border: 1px solid red; /* temporary border for visibility */
-=======
-    background-color: #f9f9f9;
-    min-width: 160px;
-    box-shadow: 0px 8px 16px 0px rgba(0,0,0,0.2);
-    z-index: 1;
->>>>>>> bde5a967
-}
-
-.dropdown-content a {
-    color: black;
-    padding: 12px 16px;
-    text-decoration: none;
-    display: block;
-}
-
-.dropdown-content a:hover {
-    background-color: #f1f1f1;
-}
-
-<<<<<<< HEAD
-.dropdown:hover .dropbtn {
-    background-color: #e65c00;
-}
-
-.dropdown, .dropdown-content, .dropdown-content a {
-    pointer-events: auto;
-}
-
-.toggle-comments {
-    color: #ff6600;
-    cursor: pointer;
-    text-decoration: underline;
-}
-
-.toggle-comments:hover {
-    color: #ff8533;
-}
-
-@media (max-width: 600px) {
-    body {
-        padding: 10px;
-    }
-    
-    header {
-        padding: 0.5rem;
-    }
-    
-    nav a {
-        display: block;
-        margin: 5px 0;
-    }
-
-    .dropdown {
-        display: block;
-        width: 100%;
-    }
-
-    .dropbtn {
-        width: 100%;
-        text-align: left;
-    }
-
-    .dropdown-content {
-        position: static;
-        width: 100%;
-    }
-}
-=======
-.dropdown:hover .dropdown-content {
-    display: block;
-}
-
-.dropdown:hover .dropbtn {
-    background-color: #e65c00;
-}
-
-/* ... (rest of the existing styles) ... */
->>>>>>> bde5a967
+}